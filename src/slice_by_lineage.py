# Cosmic View of Life on Earth

# Author: Brian Abbott <abbott@amnh.org>
# Created: September 2022
"""
This module returns a series of files with various columns for color mapping to trace on taxon lineage. The idea is to trace one taxon back to the order level (primates, aves, etc). Files are generated for each lineage level with common lineage codes. For example, we can trace Homo lineage back to the primates common ancestor, and have one file for each of those lineage levels.
"""


import sys
import re
from pathlib import Path
import numpy as np
import pandas as pd

from src import common



def process_data(datainfo, taxon):
    """
    For a single taxon or species, gather the common ancestors for each lineage level all the way back to the order's common ancestor.

    :param datainfo: Metadata about the dataset.
    :type datainfo: dict of {str : list}
    :param taxon: Name of the species, or taxon, we want to trace through its lineage.
    :type taxon: str

    Given a species' taxon name, pull DNA samples from the sequences data to trace its lineage. First, collect the data that have the same lineage code (all Homo sapiens, for example), then progress back to the next lineage level and collect all of those with the same lineage code (Homo sapiens' last ancestor plus all the other species that shared that ancestor), etc. until we reach the order, which, in the case of Homo would be Primates.

    A speck file is generated for each lineage level so they may be given a constant color at each level. For example, start with the order level, in our example, this would be order primates. Every DNA sample at that lineage level shares the same common ancestor, so they will all be the same color. As we sample the next lineage level, some species have peeled off, evolving from a different common ancestor than Homo. We traverse the lineage levels until we reach genus Homo, which is the end of the branch, and now will only show those points in one color.
    

    Output files:
    ^^^^^^^^^^^^^^^^^^^^^^^^^^^^^^^^^^^^^^^^^^^^^^^^^^^^^^^^^^^^^^^^^^^^^^^^^^^
    :file:`[{order}]/[{version}]/[{lineage_branches}]/[{taxon_name}]/[{lineage_code}]_[{lineage_name}].speck`
        The OpenSpace-ready files for the DNA sequence data. There will be one speck file for each lineage level.
    """

    datainfo['data_group_title'] = datainfo['sub_project'] + ': Traced lineage DNA sequence data for taxon ' + taxon
    datainfo['data_group_desc'] = 'DNA sample data for primates. Each point represents one DNA sample and is colored by lineage tracing.'


    # Open the sequences.csv file and put it into a df
    # ---------------------------------------------------------------------------
    infile_speck = 'sequences.csv'
    inpath_speck = Path.cwd() / common.PROCESSED_DATA_DIRECTORY / datainfo['dir'] / datainfo['catalog_directory'] / infile_speck
    common.test_input_file(inpath_speck)

    df = pd.read_csv(inpath_speck, low_memory=False)


    # Get the first line that contains the taxon, and 
    seq_line = {}
    for _, row in df.iterrows():
        if re.search(taxon, row['speck_name']):
            seq_line = row.to_dict()
            break
    

    # Generate the lineage codes/indicies.
    lineage_code_cols = []
    lineage_name_cols = []
    for code_index in range(datainfo['lineage_columns'][0], datainfo['lineage_columns'][1] + 1):
        lineage_name_cols.append('lineage_' + str(code_index))
        lineage_code_cols.append('lineage_' + str(code_index) + '_code')


    # Pluck out the lineage codes from the row dict seq_line
    lineage_codes = []
    lineage_names = []
    for lin_code_col, lin_name_col in zip(lineage_code_cols, lineage_name_cols):
        lineage_codes.append(int(seq_line[lin_code_col]))
        lineage_names.append(seq_line[lin_name_col])

    
    
    # For each lineage code, scan the df and get those lines containing that lineage code to print to a speck
    for lin_code_col, lin_code, lin_name in zip(lineage_code_cols, lineage_codes, lineage_names):

        # This insures that we do not include lineage columns with a zero code, meaning there
        # is no lineage for that taxon on that level. Noticed this when i chose the Anas (ducks) 
        # and their code is 33084, so there is no 34-level lineage member, and it died.
        if(lin_code == 0):
            break

        # For a particular lineage column, pluck the lines with the lineage code and save in a new df
        lineage_df = df[df[lin_code_col] == lin_code]
        

        # Print the speck file
        # --------------------------------------------------------------------------
        taxon_file_name = taxon.replace(' ', '_').lower()
        lineage_file_name = lin_name.replace(' ', '_').lower()

        subfolder_name = taxon_file_name
        out_file_stem = str(lin_code) + '_' + lineage_file_name
        outpath = Path.cwd() / datainfo['dir'] / datainfo['catalog_directory'] / common.BRANCHES_DIRECTORY / subfolder_name
        common.test_path(outpath)

        outfile_speck = out_file_stem + '.speck'
        outpath_speck = outpath / outfile_speck
        with open(outpath_speck, 'wt') as speck:

            header = common.header(datainfo, script_name=Path(__file__).name)
            print(header, file=speck)


            print('datavar 0 ' + lin_code_col, file=speck)


            # Print the rows to the speck file
            for _, row in lineage_df.iterrows():

                # Print the x,y,z
                print(f"{row['x']:.8f} {row['y']:.8f} {row['z']:.8f} {row[lin_code_col]}  # {row['seq_id']} | {lin_name} | {row['taxon']}", file=speck)

        common.out_file_message(outpath_speck)




    ####  This is old code that, based on a tuple of color names, will build a color map file
    #### We abandonded this code because we decided to handle it in the make_asset code, slightly differently.

 
    # # Build and print the color map files.
    # # ---------------------------------------------------------------------------
    # # First, for the continents (codes 1-5: 5 total)
    
    # # Define the color table for this file
    # color_table = ('Peach', 'Fuchsia', 'Orchid', 'Indigo', 'Sky Blue', 'Asparagus', 'Maize', 'Lemon Yellow')

    # # Specify the color table we want to sample from
    # color_table_file = 'crayola.dat'

    # outpath = Path.cwd() / datainfo['dir'] /common.BRANCHES_DIRECTORY
    # common.test_path(outpath)

    # outfile_cmap = out_file_stem + '.cmap'
    # outpath_cmap = outpath / outfile_cmap

    # with open(outpath_cmap, 'wt') as cmap:

    #     header = common.header(datainfo, script_name=Path(__file__).name)
    #     print(header, file=cmap)

    #     # Print the number of colors
    #     print(len(color_table), file=cmap)
        
    #     # Print the rows to the cmap file
    #     for color_name in color_table:

    #         # Get the RGB from the color table file given the color name
    #         rgb = common.find_color(color_table_file, color_name)

    #         # Print to the file
    #         print(f"{rgb} 1.0 # {color_name}", file=cmap)

    # # Report to stdout
    # common.out_file_message(outpath_cmap)

    # return lineage_codes






def make_asset(datainfo, taxon):
    """
    Generate the asset file for the lineage branch speck files.

    :param datainfo: Metadata about the dataset.
    :type datainfo: dict of {str : list}
    :param taxon: The name of the taxon for the lineage trace.
    :type taxon: str

    This asset generator will include a data object for each speck file in the given directory.

    
    Output files:
    ^^^^^^^^^^^^^^^^^^^^^^^^^^^^^^^^^^^^^^^^^^^^^^^^^^^^^^^^^^^^^^^^^^^^^^^^^^^
    :file:`[{order}]/[{version}]/branch_[{taxon}].asset`
        The OpenSpace-ready asset file for the lineage branch files. For example, :file:`primates/branch_homo_sapiens.asset`.
    """

    # We shift the stdout to our filehandle so that we don't have to keep putting
    # the filehandle in every print statement.
    # Save the original stdout so we can switch back later
    original_stdout = sys.stdout


    # Define the main dict that will hold all the info needed per file
    # This is a nested dict with the format:
    # { file_name: { root:  , filevar:  , os_variable:  , os_identifier:  , name:  } }
    asset_info = {}



    # Gather info about the files
    # Get a listing of the speck files in the path, then set the dict
    # values based on the filename.
    sub_directory = taxon.replace(' ', '_').lower()
    path = Path.cwd() / datainfo['dir'] / datainfo['catalog_directory'] / common.BRANCHES_DIRECTORY / sub_directory
    files = sorted(path.glob('*.speck'))


    for path in files:
        
        file = path.name

        # Set the nested dict
        asset_info[file] = {}

        asset_info[file]['speck_file'] = path.name
        asset_info[file]['speck_var'] = common.file_variable_generator(asset_info[file]['speck_file'])

        # asset_info[file]['label_file'] = path.stem + '.label'
        # asset_info[file]['label_var'] = common.file_variable_generator(asset_info[file]['label_file'])

        # asset_info[file]['cmap_file'] = path.stem + '_taxon.cmap'
        # asset_info[file]['cmap_var'] = common.file_variable_generator(asset_info[file]['cmap_file'])
        
        asset_info[file]['asset_rel_path'] = common.BRANCHES_DIRECTORY + '/' + taxon.replace(' ', '_').lower()

        asset_info[file]['os_scenegraph_var'] = datainfo['dir'] + '_' + datainfo['catalog_directory'] + '_' + path.stem + '_' + taxon.replace(' ', '_').lower()
        asset_info[file]['os_identifier_var'] = datainfo['dir'] + '_' + datainfo['catalog_directory'] + '_' + path.stem + '_' + taxon.replace(' ', '_').lower()

        asset_info[file]['gui_name'] = path.stem.replace('_', ' ').title()
        asset_info[file]['gui_path'] = '/' + datainfo['sub_project'] + '/' + datainfo['catalog_directory'] + '/' + common.BRANCHES_DIRECTORY.replace('_', ' ').title() + '/' + taxon



    # Define a dict for the color table, then set the main input color file
    color_table = {}
    color_table_file = 'crayola.dat'
    input_color_table = ('Peach', 'Fuchsia', 'Orchid', 'Indigo', 'Sky Blue', 'Asparagus', 'Maize', 'Lemon Yellow')

    # Send the main color file and input color table to the color2dict function.
    # This function returns a dict of (color_name: rgb_values), where the RGBs
    # are comma-separated, ready to go into the asset file Color command.
    color_table = common.color2dict(color_table_file, input_color_table)


    # Combine the files list and the color_table dictionaries
    # Expect the color table to be equal or greater in length
    # Check to make sure we have more files than colors, else quit
    if(len(asset_info) <= len(color_table)):

        # Step through the file_info and color_table dictionaries and 
        # set the color info to the file_info dict
        for file, (color_name, rgb) in zip(asset_info, color_table.items()):
            asset_info[file]['color_name'] = color_name
            asset_info[file]['rgb'] = rgb

    else:
        sys.exit(f"{make_asset.__name__}() function inside {Path(__file__).name}:\nNot enough colors for all the files. Add colors to the input_color_table.\nQuitting...")



    # Open the file to write to
    outfile = 'branches_' + taxon.replace(' ', '_').lower() + '.asset'
    outpath = Path.cwd() / datainfo['dir'] / datainfo['catalog_directory'] / outfile
    with open(outpath, 'wt') as out_asset:

        # Switch stdout to the file
        sys.stdout = out_asset


        print('-- ' + datainfo['project'] + ' / ' + datainfo['data_group_title'])
        print("-- This file is auto-generated in the " + make_asset.__name__ + "() function inside " + Path(__file__).name)
        print('-- Author: Brian Abbott <abbott@amnh.org>')
        print()


        print('-- Set file paths')
        for file in asset_info:
            print('local ' + asset_info[file]['speck_var'] + ' = asset.resource("' + asset_info[file]['asset_rel_path'] + '/' + asset_info[file]['speck_file'] + '")')

        print()
        print('local texture_file = asset.resource("point3A.png")')
        print()


        print('-- Set some parameters for OpenSpace settings')
        print('local scale_factor = ' + common.SCALE_FACTOR)
        print('local text_size = ' + common.TEXT_SIZE)
        print('local text_min_size = ' + common.TEXT_MIN_SIZE)
        print('local text_max_size = ' + common.TEXT_MAX_SIZE)
        print()


        for file in asset_info:

            print('local ' + asset_info[file]['os_scenegraph_var'] + ' = {')
            print('    Identifier = "' + asset_info[file]['os_identifier_var'] + '",')
            print('    Renderable = {')
<<<<<<< HEAD
            print('        Type = "RenderablePointCloud",')
            print('        Color = { ' + asset_info[file]['rgb'] + ' },\t-- ' + asset_info[file]['color_name'])
=======
            #print('        Type = "RenderableCosmicPoints",')
            print('        Type = "RenderablePointCloud",')
            #print('        Color = { ' + asset_info[file]['rgb'] + ' },\t-- ' + asset_info[file]['color_name'])
            print('        Coloring = { FixedColor = {' + asset_info[file]['rgb'] + ' }, },\t-- ' + asset_info[file]['color_name'])
>>>>>>> f61a7218
            print('        Opacity = 1.0,')
            print('        ScaleFactor = scale_factor,')
            print('        File = ' + asset_info[file]['speck_var'] + ',')
            print('        DrawLabels = false,')
            print('        Unit = "Km",')
            print('        Texture = { File = texture_file },')
            print('        BillboardMinMaxSize = { 0.0, 25.0 },')
            print('        EnablePixelSizeControl = true,')
            print('        EnableLabelFading = false,')
            print('        Enabled = false')
            print('    },')
            print('    GUI = {')
            print('        Name = "' + asset_info[file]['gui_name'] + '",')
            print('        Path = "' + asset_info[file]['gui_path'] + '",')
            print('    }')
            print('}')
            print()



        print('asset.onInitialize(function()')
        for file in asset_info:
            print('    openspace.addSceneGraphNode(' + asset_info[file]['os_scenegraph_var'] + ')')

        print('end)')
        print()


        print('asset.onDeinitialize(function()')
        for file in asset_info:
            print('    openspace.removeSceneGraphNode(' + asset_info[file]['os_scenegraph_var'] + ')')
        
        print('end)')
        print()


        for file in asset_info:
            print('asset.export(' + asset_info[file]['os_scenegraph_var'] + ')')

        print()

    # Switch the stdout back to normal stdout (screen)
    sys.stdout = original_stdout

    # Report to stdout
    common.out_file_message(outpath)
    print()<|MERGE_RESOLUTION|>--- conflicted
+++ resolved
@@ -296,15 +296,10 @@
             print('local ' + asset_info[file]['os_scenegraph_var'] + ' = {')
             print('    Identifier = "' + asset_info[file]['os_identifier_var'] + '",')
             print('    Renderable = {')
-<<<<<<< HEAD
-            print('        Type = "RenderablePointCloud",')
-            print('        Color = { ' + asset_info[file]['rgb'] + ' },\t-- ' + asset_info[file]['color_name'])
-=======
             #print('        Type = "RenderableCosmicPoints",')
             print('        Type = "RenderablePointCloud",')
             #print('        Color = { ' + asset_info[file]['rgb'] + ' },\t-- ' + asset_info[file]['color_name'])
             print('        Coloring = { FixedColor = {' + asset_info[file]['rgb'] + ' }, },\t-- ' + asset_info[file]['color_name'])
->>>>>>> f61a7218
             print('        Opacity = 1.0,')
             print('        ScaleFactor = scale_factor,')
             print('        File = ' + asset_info[file]['speck_var'] + ',')
